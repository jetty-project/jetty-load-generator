--- conflicted
+++ resolved
@@ -4,11 +4,7 @@
   <modelVersion>4.0.0</modelVersion>
   <groupId>org.mortbay.jetty.loadgenerator</groupId>
   <artifactId>jetty-load-generator</artifactId>
-<<<<<<< HEAD
   <version>4.0.0-SNAPSHOT</version>
-=======
-  <version>3.1.4-SNAPSHOT</version>
->>>>>>> cc067f19
   <packaging>pom</packaging>
   <name>Jetty :: Load Generator</name>
   <url>https://github.com/jetty-project/jetty-load-generator</url>
@@ -20,11 +16,7 @@
 
   <properties>
     <project.build.sourceEncoding>UTF-8</project.build.sourceEncoding>
-<<<<<<< HEAD
     <jetty.version>12.0.0.alpha2</jetty.version>
-=======
-    <jetty.version>11.0.12</jetty.version>
->>>>>>> cc067f19
   </properties>
 
   <licenses>
@@ -124,12 +116,12 @@
       <dependency>
         <groupId>org.apache.groovy</groupId>
         <artifactId>groovy</artifactId>
-        <version>4.0.5</version>
+        <version>4.0.6</version>
       </dependency>
       <dependency>
         <groupId>org.slf4j</groupId>
         <artifactId>slf4j-api</artifactId>
-        <version>2.0.3</version>
+        <version>2.0.4</version>
       </dependency>
 
       <dependency>
@@ -285,7 +277,7 @@
         <plugin>
           <groupId>org.apache.maven.plugins</groupId>
           <artifactId>maven-install-plugin</artifactId>
-          <version>3.0.1</version>
+          <version>3.1.0</version>
         </plugin>
         <plugin>
           <groupId>org.apache.maven.plugins</groupId>
@@ -306,7 +298,7 @@
         <plugin>
           <groupId>org.apache.maven.plugins</groupId>
           <artifactId>maven-release-plugin</artifactId>
-          <version>3.0.0-M6</version>
+          <version>3.0.0-M7</version>
         </plugin>
         <plugin>
           <groupId>org.apache.maven.plugins</groupId>
@@ -316,17 +308,17 @@
         <plugin>
           <groupId>org.apache.maven.plugins</groupId>
           <artifactId>maven-scm-plugin</artifactId>
-          <version>1.13.0</version>
+          <version>2.0.0-M3</version>
         </plugin>
         <plugin>
           <groupId>org.apache.maven.plugins</groupId>
           <artifactId>maven-shade-plugin</artifactId>
-          <version>3.4.0</version>
+          <version>3.4.1</version>
         </plugin>
         <plugin>
           <groupId>org.apache.maven.plugins</groupId>
           <artifactId>maven-site-plugin</artifactId>
-          <version>3.12.1</version>
+          <version>4.0.0-M3</version>
         </plugin>
         <plugin>
           <groupId>org.apache.maven.plugins</groupId>
