name: GitHub CI

on: [push, pull_request]

jobs:
  build:

    strategy:
      matrix:
        os: [ubuntu-latest]
<<<<<<< HEAD
        java: [11, 16, 17-ea]
=======
        java: [8, 11, 17]
>>>>>>> f92a7075
      fail-fast: false

    runs-on: ${{ matrix.os }}

    steps:
      - name: Checkout
        uses: actions/checkout@v2
      - name: Setup Java
        uses: actions/setup-java@v2
        with:
          distribution: 'temurin'
          java-version: ${{ matrix.java }}
          check-latest: true
          cache: 'maven'
      - name: Build with Maven
        run: mvn clean install -B -V -e<|MERGE_RESOLUTION|>--- conflicted
+++ resolved
@@ -8,11 +8,7 @@
     strategy:
       matrix:
         os: [ubuntu-latest]
-<<<<<<< HEAD
-        java: [11, 16, 17-ea]
-=======
-        java: [8, 11, 17]
->>>>>>> f92a7075
+        java: [11, 17]
       fail-fast: false
 
     runs-on: ${{ matrix.os }}
