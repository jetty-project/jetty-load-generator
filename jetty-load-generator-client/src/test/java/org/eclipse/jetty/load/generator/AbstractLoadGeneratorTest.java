//
//  ========================================================================
//  Copyright (c) 1995-2016 Mort Bay Consulting Pty. Ltd.
//  ------------------------------------------------------------------------
//  All rights reserved. This program and the accompanying materials
//  are made available under the terms of the Eclipse Public License v1.0
//  and Apache License v2.0 which accompanies this distribution.
//
//      The Eclipse Public License is available at
//      http://www.eclipse.org/legal/epl-v10.html
//
//      The Apache License v2.0 is available at
//      http://www.opensource.org/licenses/apache2.0.php
//
//  You may elect to redistribute this code under either of these licenses.
//  ========================================================================
//

package org.eclipse.jetty.load.generator;


import org.eclipse.jetty.alpn.server.ALPNServerConnectionFactory;
import org.eclipse.jetty.client.HttpClientTransport;
import org.eclipse.jetty.client.api.Request;
import org.eclipse.jetty.fcgi.server.ServerFCGIConnectionFactory;
import org.eclipse.jetty.http2.HTTP2Cipher;
import org.eclipse.jetty.http2.server.HTTP2CServerConnectionFactory;
import org.eclipse.jetty.http2.server.HTTP2ServerConnectionFactory;
import org.eclipse.jetty.load.generator.latency.LatencyDisplayListener;
import org.eclipse.jetty.load.generator.latency.SummaryLatencyListener;
import org.eclipse.jetty.load.generator.profile.LoadGeneratorProfile;
import org.eclipse.jetty.load.generator.response.ResponseTimeDisplayListener;
import org.eclipse.jetty.load.generator.response.SummaryResponseTimeListener;
import org.eclipse.jetty.server.ConnectionFactory;
import org.eclipse.jetty.server.Handler;
import org.eclipse.jetty.server.HttpConfiguration;
import org.eclipse.jetty.server.HttpConnectionFactory;
import org.eclipse.jetty.server.SecureRequestCustomizer;
import org.eclipse.jetty.server.Server;
import org.eclipse.jetty.server.ServerConnector;
import org.eclipse.jetty.server.SslConnectionFactory;
import org.eclipse.jetty.server.handler.HandlerCollection;
import org.eclipse.jetty.server.handler.StatisticsHandler;
import org.eclipse.jetty.server.session.HashSessionIdManager;
import org.eclipse.jetty.servlet.ServletContextHandler;
import org.eclipse.jetty.servlet.ServletHolder;
import org.eclipse.jetty.util.IO;
import org.eclipse.jetty.util.log.Log;
import org.eclipse.jetty.util.log.Logger;
import org.eclipse.jetty.util.ssl.SslContextFactory;
import org.eclipse.jetty.util.thread.QueuedThreadPool;
import org.eclipse.jetty.util.thread.ScheduledExecutorScheduler;
import org.eclipse.jetty.util.thread.Scheduler;
import org.junit.Assert;
import org.junit.runner.RunWith;
import org.junit.runners.Parameterized;

import javax.servlet.ServletException;
import javax.servlet.http.HttpServlet;
import javax.servlet.http.HttpServletRequest;
import javax.servlet.http.HttpServletResponse;
import javax.servlet.http.HttpSession;
import java.io.IOException;
import java.util.ArrayList;
import java.util.Arrays;
import java.util.Collection;
import java.util.List;
import java.util.Locale;
import java.util.concurrent.atomic.AtomicLong;

@RunWith( Parameterized.class )
public abstract class AbstractLoadGeneratorTest
{
    SslContextFactory sslContextFactory;

    Server server;

    ServerConnector connector;

    final LoadGenerator.Transport transport;

    final int usersNumber;

    Logger logger = Log.getLogger( getClass() );

    StatisticsHandler statisticsHandler = new StatisticsHandler();

    public AbstractLoadGeneratorTest( LoadGenerator.Transport transport, int usersNumber )
    {
        this.transport = transport;
        this.usersNumber = usersNumber;

        logger.info( "starting test with transport {} for {} users", this.transport, this.usersNumber );
    }

    @Parameterized.Parameters( name = "transport/users: {0},{1}" )
    public static Collection<Object[]> data()
    {

        List<LoadGenerator.Transport> transports = new ArrayList<>();

        transports.add( LoadGenerator.Transport.HTTP );
        transports.add( LoadGenerator.Transport.HTTPS );
        transports.add( LoadGenerator.Transport.H2 );
        transports.add( LoadGenerator.Transport.H2C );
        transports.add( LoadGenerator.Transport.FCGI );

        // number of users
        List<Integer> users = Arrays.asList( 1, 2, 4 );//, 2, 4 );

        List<Object[]> parameters = new ArrayList<>();

        for ( LoadGenerator.Transport transport : transports )
        {
            for ( Integer userNumber : users )
            {
                parameters.add( new Object[]{ transport, userNumber } );
            }

        }
        return parameters;
    }

    protected HttpClientTransport transport()
    {
        switch ( this.transport )
        {
            case HTTP:
            case HTTPS:
            {
                return new HttpTransportBuilder().build();
            }
            case H2C:
            case H2:
            {
                return new Http2TransportBuilder().build();
            }
            case FCGI:
            {
                return new HttpFCGITransportBuilder().build();
            }

            default:
            {
                // nothing this weird case already handled by #provideClientTransport
            }

        }
        throw new IllegalArgumentException( "unknow transport" );
    }


    protected void runProfile( LoadGeneratorProfile profile )
        throws Exception
    {

        TestRequestListener testRequestListener = new TestRequestListener( logger );

        startServer( new LoadHandler() );

        Scheduler scheduler = new ScheduledExecutorScheduler( getClass().getName() + "-scheduler", false );

        // FIXME values with jmx?

        LoadGenerator loadGenerator = new LoadGenerator.Builder() //
            .host( "localhost" ) //
            .port( connector.getLocalPort() ) //
            .users( this.usersNumber ) //
<<<<<<< HEAD
            .transactionRate( 1 ) //
=======
            // FIXME better default or core number (-1 as default)
            .selectors( this.usersNumber ) //
            // FIXME change transaction to transactionRate
            // FIXME use jmx to change that
            .requestRate( 1 ) //
>>>>>>> ecb1afb5
            .transport( this.transport ) //
            .httpClientTransport( this.transport() ) //
            .scheduler( scheduler ) //
            .sslContextFactory( sslContextFactory ) //
            .loadProfile( profile ) //
            .latencyListeners( new LatencyDisplayListener(), new SummaryLatencyListener() ) //
            .responseTimeListeners( new ResponseTimeDisplayListener(), new SummaryResponseTimeListener() ) //
            .requestListeners( testRequestListener ) //
            .build();

        loadGenerator.run();

        Thread.sleep( 5000 );

        loadGenerator.setTransactionRate( 10 );

        Thread.sleep( 4000 );

        loadGenerator.interrupt();

        scheduler.stop();

        Assert.assertTrue( currentTestRunInfos() + ",successReponsesReceived :" + testRequestListener.success.get(), //
                           testRequestListener.success.get() > 1 );

        Assert.assertEquals( currentTestRunInfos(), testRequestListener.committed.get(),
                             testRequestListener.success.get() );

        logger.info( "successReponsesReceived: {}", testRequestListener.success.get() );

        Assert.assertTrue( currentTestRunInfos() + ", failedReponsesReceived: " + testRequestListener.failed.get(), //
                           testRequestListener.failed.get() < 1 );

    }

    public String currentTestRunInfos()
    {
        return "users:" + this.usersNumber + ", transport: " + this.transport;
    }

    //---------------------------------------------------
    // utilities
    //---------------------------------------------------

    static class TestRequestListener
        extends Request.Listener.Adapter
    {
        AtomicLong committed = new AtomicLong( 0 );

        AtomicLong success = new AtomicLong( 0 );

        AtomicLong failed = new AtomicLong( 0 );

        Logger logger;

        public TestRequestListener( Logger logger )
        {
            this.logger = logger;
        }

        @Override
        public void onCommit( Request request )
        {
            committed.incrementAndGet();
        }

        @Override
        public void onSuccess( Request request )
        {
            success.incrementAndGet();
        }

        @Override
        public void onFailure( Request request, Throwable failure )
        {
            failed.incrementAndGet();
            logger.info( "failure", failure );
        }
    }


    protected void startServer( HttpServlet handler )
        throws Exception
    {
        sslContextFactory = new SslContextFactory();
        sslContextFactory.setKeyStorePath( "src/test/resources/keystore.jks" );
        sslContextFactory.setKeyStorePassword( "storepwd" );
        sslContextFactory.setTrustStorePath( "src/test/resources/truststore.jks" );
        sslContextFactory.setTrustStorePassword( "storepwd" );
        sslContextFactory.setUseCipherSuitesOrder( true );
        sslContextFactory.setCipherComparator( HTTP2Cipher.COMPARATOR );
        QueuedThreadPool serverThreads = new QueuedThreadPool();
        serverThreads.setName( "server" );
        server = new Server( serverThreads );
        server.setSessionIdManager( new HashSessionIdManager() );
        connector = newServerConnector( server );
        server.addConnector( connector );

        ServletContextHandler context = new ServletContextHandler( ServletContextHandler.SESSIONS );
        context.setContextPath( "/" );

        HandlerCollection handlerCollection = new HandlerCollection();
        handlerCollection.setHandlers( new Handler[]{ context, statisticsHandler } );

        server.setHandler( handlerCollection );

        context.addServlet( new ServletHolder( handler ), "/*" );

        server.start();
    }


    protected ServerConnector newServerConnector( Server server )
    {
        return new ServerConnector( server, provideServerConnectionFactory( transport ) );
    }

    protected ConnectionFactory[] provideServerConnectionFactory( LoadGenerator.Transport transport )
    {
        List<ConnectionFactory> result = new ArrayList<>();
        switch ( transport )
        {
            case HTTP:
            {
                result.add( new HttpConnectionFactory( new HttpConfiguration() ) );
                break;
            }
            case HTTPS:
            {
                HttpConfiguration configuration = new HttpConfiguration();
                configuration.addCustomizer( new SecureRequestCustomizer() );
                HttpConnectionFactory http = new HttpConnectionFactory( configuration );
                SslConnectionFactory ssl = new SslConnectionFactory( sslContextFactory, http.getProtocol() );
                result.add( ssl );
                result.add( http );
                break;
            }
            case H2C:
            {
                result.add( new HTTP2CServerConnectionFactory( new HttpConfiguration() ) );
                break;
            }
            case H2:
            {
                HttpConfiguration configuration = new HttpConfiguration();
                configuration.addCustomizer( new SecureRequestCustomizer() );
                HTTP2ServerConnectionFactory h2 = new HTTP2ServerConnectionFactory( configuration );
                ALPNServerConnectionFactory alpn = new ALPNServerConnectionFactory( "h2" );
                SslConnectionFactory ssl = new SslConnectionFactory( sslContextFactory, alpn.getProtocol() );
                result.add( ssl );
                result.add( alpn );
                result.add( h2 );
                break;
            }
            case FCGI:
            {
                result.add( new ServerFCGIConnectionFactory( new HttpConfiguration() ) );
                break;
            }
            default:
            {
                throw new IllegalArgumentException();
            }
        }
        return result.toArray( new ConnectionFactory[result.size()] );
    }

    static class LoadHandler
        extends HttpServlet
    {

        private final Logger LOGGER = Log.getLogger( getClass() );

        @Override
        protected void service( HttpServletRequest request, HttpServletResponse response )
            throws ServletException, IOException
        {

            String method = request.getMethod().toUpperCase( Locale.ENGLISH );

            HttpSession httpSession = request.getSession();

            int contentLength = request.getIntHeader( "X-Download" );

            LOGGER.debug( "method: {}, contentLength: {}, id: {}, pathInfo: {}", //
                          method, contentLength, httpSession.getId(), request.getPathInfo() );

            switch ( method )

            {
                case "GET":
                {
                    if ( contentLength > 0 )
                    {
                        response.setHeader( "X-Content", String.valueOf( contentLength ) );
                        response.getOutputStream().write( new byte[contentLength] );
                    }
                    break;
                }
                case "POST":
                {
                    response.setHeader( "X-Content", request.getHeader( "X-Upload" ) );
                    IO.copy( request.getInputStream(), response.getOutputStream() );
                    break;
                }
            }

            if ( Boolean.parseBoolean( request.getHeader( "X-Close" ) ) )
            {
                response.setHeader( "Connection", "close" );
            }
        }
    }

}<|MERGE_RESOLUTION|>--- conflicted
+++ resolved
@@ -166,15 +166,7 @@
             .host( "localhost" ) //
             .port( connector.getLocalPort() ) //
             .users( this.usersNumber ) //
-<<<<<<< HEAD
             .transactionRate( 1 ) //
-=======
-            // FIXME better default or core number (-1 as default)
-            .selectors( this.usersNumber ) //
-            // FIXME change transaction to transactionRate
-            // FIXME use jmx to change that
-            .requestRate( 1 ) //
->>>>>>> ecb1afb5
             .transport( this.transport ) //
             .httpClientTransport( this.transport() ) //
             .scheduler( scheduler ) //
