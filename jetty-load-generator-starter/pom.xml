<?xml version="1.0" encoding="UTF-8"?>
<project xmlns="http://maven.apache.org/POM/4.0.0" xmlns:xsi="http://www.w3.org/2001/XMLSchema-instance" xsi:schemaLocation="http://maven.apache.org/POM/4.0.0 https://maven.apache.org/maven-v4_0_0.xsd">
  <parent>
    <groupId>org.mortbay.jetty.loadgenerator</groupId>
    <artifactId>jetty-load-generator</artifactId>
    <version>2.0.1-SNAPSHOT</version>
  </parent>

  <modelVersion>4.0.0</modelVersion>
  <artifactId>jetty-load-generator-starter</artifactId>
  <packaging>jar</packaging>
  <name>Jetty :: Load Generator :: Starter</name>

  <properties>
    <bundle-symbolic-name>${project.groupId}.load.generator.starter</bundle-symbolic-name>
  </properties>

  <dependencies>
    <dependency>
      <groupId>org.mortbay.jetty.loadgenerator</groupId>
      <artifactId>jetty-load-generator-client</artifactId>
      <version>${project.version}</version>
    </dependency>
    <dependency>
      <groupId>org.mortbay.jetty.loadgenerator</groupId>
      <artifactId>jetty-load-generator-listeners</artifactId>
      <version>${project.version}</version>
    </dependency>
    <dependency>
      <groupId>org.codehaus.groovy</groupId>
      <artifactId>groovy</artifactId>
    </dependency>
    <dependency>
      <groupId>com.beust</groupId>
      <artifactId>jcommander</artifactId>
    </dependency>
    <dependency>
      <groupId>org.eclipse.jetty</groupId>
      <artifactId>jetty-client</artifactId>
    </dependency>
    <dependency>
      <groupId>org.eclipse.jetty</groupId>
      <artifactId>jetty-jmx</artifactId>
    </dependency>
    <dependency>
      <groupId>org.eclipse.jetty</groupId>
      <artifactId>jetty-xml</artifactId>
    </dependency>
    <dependency>
      <groupId>org.eclipse.jetty.toolchain</groupId>
      <artifactId>jetty-perf-helper</artifactId>
    </dependency>

    <dependency>
      <groupId>junit</groupId>
      <artifactId>junit</artifactId>
      <scope>test</scope>
    </dependency>
    <dependency>
      <groupId>org.eclipse.jetty</groupId>
      <artifactId>jetty-server</artifactId>
      <scope>test</scope>
    </dependency>
    <dependency>
      <groupId>org.eclipse.jetty</groupId>
      <artifactId>jetty-servlet</artifactId>
      <scope>test</scope>
    </dependency>
<<<<<<< HEAD
    <dependency>
      <groupId>org.eclipse.jetty</groupId>
      <artifactId>jetty-slf4j-impl</artifactId>
      <scope>test</scope>
=======
    <!-- Put both ALPN implementations in the uberjar to work with any Java version -->
    <dependency>
      <groupId>org.eclipse.jetty</groupId>
      <artifactId>jetty-alpn-openjdk8-client</artifactId>
      <scope>runtime</scope>
    </dependency>
    <dependency>
      <groupId>org.eclipse.jetty</groupId>
      <artifactId>jetty-alpn-java-client</artifactId>
      <scope>runtime</scope>
>>>>>>> af10b217
    </dependency>
  </dependencies>

  <build>
    <plugins>
      <plugin>
        <artifactId>maven-shade-plugin</artifactId>
        <executions>
          <execution>
            <phase>package</phase>
            <goals>
              <goal>shade</goal>
            </goals>
            <configuration>
              <shadedArtifactAttached>true</shadedArtifactAttached>
              <shadedClassifierName>uber</shadedClassifierName>
              <transformers>
                <transformer implementation="org.apache.maven.plugins.shade.resource.ManifestResourceTransformer">
                  <mainClass>org.mortbay.jetty.load.generator.starter.LoadGeneratorStarter</mainClass>
                </transformer>
                <transformer implementation="org.apache.maven.plugins.shade.resource.ServicesResourceTransformer" />
              </transformers>
              <filters>
                <filter>
                  <artifact>*:*</artifact>
                  <excludes>
                    <exclude>about.html</exclude>
                    <exclude>META-INF/INDEX.LIST</exclude>
                    <exclude>META-INF/MANIFEST.MF</exclude>
                    <exclude>META-INF/NOTICE.txt</exclude>
                    <exclude>META-INF/*.SF</exclude>
                    <exclude>META-INF/*.DSA</exclude>
                    <exclude>META-INF/*.RSA</exclude>
                    <exclude>**/module-info.class</exclude>
                  </excludes>
                </filter>
              </filters>
            </configuration>
          </execution>
        </executions>
      </plugin>
    </plugins>
  </build>

</project><|MERGE_RESOLUTION|>--- conflicted
+++ resolved
@@ -66,23 +66,10 @@
       <artifactId>jetty-servlet</artifactId>
       <scope>test</scope>
     </dependency>
-<<<<<<< HEAD
     <dependency>
       <groupId>org.eclipse.jetty</groupId>
       <artifactId>jetty-slf4j-impl</artifactId>
       <scope>test</scope>
-=======
-    <!-- Put both ALPN implementations in the uberjar to work with any Java version -->
-    <dependency>
-      <groupId>org.eclipse.jetty</groupId>
-      <artifactId>jetty-alpn-openjdk8-client</artifactId>
-      <scope>runtime</scope>
-    </dependency>
-    <dependency>
-      <groupId>org.eclipse.jetty</groupId>
-      <artifactId>jetty-alpn-java-client</artifactId>
-      <scope>runtime</scope>
->>>>>>> af10b217
     </dependency>
   </dependencies>
 
